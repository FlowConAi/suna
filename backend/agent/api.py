from fastapi import APIRouter, HTTPException, Depends, Request, Body, File, UploadFile, Form
from fastapi.responses import StreamingResponse
import asyncio
import json
import traceback
from datetime import datetime, timezone
import uuid
from typing import Optional, List, Dict, Any
import jwt
from pydantic import BaseModel
import tempfile
import os

from agentpress.thread_manager import ThreadManager
from services.supabase import DBConnection
from services import redis
from agent.run import run_agent
from utils.auth_utils import get_current_user_id_from_jwt, get_user_id_from_stream_auth, verify_thread_access
from utils.logger import logger
from services.billing import check_billing_status, can_use_model
from utils.config import config
from sandbox.sandbox import create_sandbox, get_or_start_sandbox
from services.llm import make_llm_api_call
from run_agent_background import run_agent_background, _cleanup_redis_response_list, update_agent_run_status

# Initialize shared resources
router = APIRouter()
thread_manager = None
db = None
instance_id = None # Global instance ID for this backend instance

# TTL for Redis response lists (24 hours)
REDIS_RESPONSE_LIST_TTL = 3600 * 24

MODEL_NAME_ALIASES = {
    # Short names to full names
    "sonnet-3.7": "anthropic/claude-3-7-sonnet-latest",
    # "gpt-4.1": "openai/gpt-4.1-2025-04-14",  # Commented out in constants.py
    "gpt-4o": "openai/gpt-4o",
<<<<<<< HEAD
    "gpt-4-turbo": "openai/gpt-4-turbo",
    "gpt-4": "openai/gpt-4",
    "gemini-flash-2.5": "openrouter/google/gemini-2.5-flash-preview",
    "grok-3": "xai/grok-3-fast-latest",
    "grok-3-mini": "xai/grok-3-mini-fast-beta",
    "deepseek": "openrouter/deepseek/deepseek-chat",
    "qwen3": "openrouter/qwen/qwen3-235b-a22b", 
=======
    # "gpt-4-turbo": "openai/gpt-4-turbo",  # Commented out in constants.py
    # "gpt-4": "openai/gpt-4",  # Commented out in constants.py
    # "gemini-flash-2.5": "openrouter/google/gemini-2.5-flash-preview",  # Commented out in constants.py
    # "grok-3": "xai/grok-3-fast-latest",  # Commented out in constants.py
    "deepseek": "openrouter/deepseek/deepseek-chat",
    # "deepseek-r1": "openrouter/deepseek/deepseek-r1",
    # "grok-3-mini": "xai/grok-3-mini-fast-beta",  # Commented out in constants.py
    "qwen3": "openrouter/qwen/qwen3-235b-a22b",  # Commented out in constants.py


>>>>>>> 8211f48d

    # Also include full names as keys to ensure they map to themselves
    "anthropic/claude-3-7-sonnet-latest": "anthropic/claude-3-7-sonnet-latest",
    # "openai/gpt-4.1-2025-04-14": "openai/gpt-4.1-2025-04-14",  # Commented out in constants.py
    "openai/gpt-4o": "openai/gpt-4o",
<<<<<<< HEAD
    "openai/gpt-4-turbo": "openai/gpt-4-turbo",
    "openai/gpt-4": "openai/gpt-4",
    "openrouter/google/gemini-2.5-flash-preview": "openrouter/google/gemini-2.5-flash-preview",
    "xai/grok-3-fast-latest": "xai/grok-3-fast-latest",
    "xai/grok-3-mini-fast-beta": "xai/grok-3-mini-fast-beta",
    "openrouter/deepseek/deepseek-chat": "openrouter/deepseek/deepseek-chat",
    "openrouter/qwen/qwen3-235b-a22b": "openrouter/qwen/qwen3-235b-a22b"
=======
    # "openai/gpt-4-turbo": "openai/gpt-4-turbo",  # Commented out in constants.py
    # "openai/gpt-4": "openai/gpt-4",  # Commented out in constants.py
    # "openrouter/google/gemini-2.5-flash-preview": "openrouter/google/gemini-2.5-flash-preview",  # Commented out in constants.py
    # "xai/grok-3-fast-latest": "xai/grok-3-fast-latest",  # Commented out in constants.py
    "deepseek/deepseek-chat": "openrouter/deepseek/deepseek-chat",
    # "deepseek/deepseek-r1": "openrouter/deepseek/deepseek-r1",

    "qwen/qwen3-235b-a22b": "openrouter/qwen/qwen3-235b-a22b",
    # "xai/grok-3-mini-fast-beta": "xai/grok-3-mini-fast-beta",  # Commented out in constants.py
>>>>>>> 8211f48d
}

class AgentStartRequest(BaseModel):
    model_name: Optional[str] = None  # Will be set from config.MODEL_TO_USE in the endpoint
    enable_thinking: Optional[bool] = False
    reasoning_effort: Optional[str] = 'low'
    stream: Optional[bool] = True
    enable_context_manager: Optional[bool] = False

class InitiateAgentResponse(BaseModel):
    thread_id: str
    agent_run_id: Optional[str] = None

def initialize(
    _thread_manager: ThreadManager,
    _db: DBConnection,
    _instance_id: str = None
):
    """Initialize the agent API with resources from the main API."""
    global thread_manager, db, instance_id
    thread_manager = _thread_manager
    db = _db

    # Use provided instance_id or generate a new one
    if _instance_id:
        instance_id = _instance_id
    else:
        # Generate instance ID
        instance_id = str(uuid.uuid4())[:8]

    logger.info(f"Initialized agent API with instance ID: {instance_id}")

    # Note: Redis will be initialized in the lifespan function in api.py

async def cleanup():
    """Clean up resources and stop running agents on shutdown."""
    logger.info("Starting cleanup of agent API resources")

    # Use the instance_id to find and clean up this instance's keys
    try:
        if instance_id: # Ensure instance_id is set
            running_keys = await redis.keys(f"active_run:{instance_id}:*")
            logger.info(f"Found {len(running_keys)} running agent runs for instance {instance_id} to clean up")

            for key in running_keys:
                # Key format: active_run:{instance_id}:{agent_run_id}
                parts = key.split(":")
                if len(parts) == 3:
                    agent_run_id = parts[2]
                    await stop_agent_run(agent_run_id, error_message=f"Instance {instance_id} shutting down")
                else:
                    logger.warning(f"Unexpected key format found: {key}")
        else:
            logger.warning("Instance ID not set, cannot clean up instance-specific agent runs.")

    except Exception as e:
        logger.error(f"Failed to clean up running agent runs: {str(e)}")

    # Close Redis connection
    await redis.close()
    logger.info("Completed cleanup of agent API resources")

async def stop_agent_run(agent_run_id: str, error_message: Optional[str] = None):
    """Update database and publish stop signal to Redis."""
    logger.info(f"Stopping agent run: {agent_run_id}")
    client = await db.client
    final_status = "failed" if error_message else "stopped"

    # Attempt to fetch final responses from Redis
    response_list_key = f"agent_run:{agent_run_id}:responses"
    all_responses = []
    try:
        all_responses_json = await redis.lrange(response_list_key, 0, -1)
        all_responses = [json.loads(r) for r in all_responses_json]
        logger.info(f"Fetched {len(all_responses)} responses from Redis for DB update on stop/fail: {agent_run_id}")
    except Exception as e:
        logger.error(f"Failed to fetch responses from Redis for {agent_run_id} during stop/fail: {e}")
        # Try fetching from DB as a fallback? Or proceed without responses? Proceeding without for now.

    # Update the agent run status in the database
    update_success = await update_agent_run_status(
        client, agent_run_id, final_status, error=error_message, responses=all_responses
    )

    if not update_success:
        logger.error(f"Failed to update database status for stopped/failed run {agent_run_id}")

    # Send STOP signal to the global control channel
    global_control_channel = f"agent_run:{agent_run_id}:control"
    try:
        await redis.publish(global_control_channel, "STOP")
        logger.debug(f"Published STOP signal to global channel {global_control_channel}")
    except Exception as e:
        logger.error(f"Failed to publish STOP signal to global channel {global_control_channel}: {str(e)}")

    # Find all instances handling this agent run and send STOP to instance-specific channels
    try:
        instance_keys = await redis.keys(f"active_run:*:{agent_run_id}")
        logger.debug(f"Found {len(instance_keys)} active instance keys for agent run {agent_run_id}")

        for key in instance_keys:
            # Key format: active_run:{instance_id}:{agent_run_id}
            parts = key.split(":")
            if len(parts) == 3:
                instance_id_from_key = parts[1]
                instance_control_channel = f"agent_run:{agent_run_id}:control:{instance_id_from_key}"
                try:
                    await redis.publish(instance_control_channel, "STOP")
                    logger.debug(f"Published STOP signal to instance channel {instance_control_channel}")
                except Exception as e:
                    logger.warning(f"Failed to publish STOP signal to instance channel {instance_control_channel}: {str(e)}")
            else:
                 logger.warning(f"Unexpected key format found: {key}")

        # Clean up the response list immediately on stop/fail
        await _cleanup_redis_response_list(agent_run_id)

    except Exception as e:
        logger.error(f"Failed to find or signal active instances for {agent_run_id}: {str(e)}")

    logger.info(f"Successfully initiated stop process for agent run: {agent_run_id}")

# async def restore_running_agent_runs():
#     """Mark agent runs that were still 'running' in the database as failed and clean up Redis resources."""
#     logger.info("Restoring running agent runs after server restart")
#     client = await db.client
#     running_agent_runs = await client.table('agent_runs').select('id').eq("status", "running").execute()

#     for run in running_agent_runs.data:
#         agent_run_id = run['id']
#         logger.warning(f"Found running agent run {agent_run_id} from before server restart")

#         # Clean up Redis resources for this run
#         try:
#             # Clean up active run key
#             active_run_key = f"active_run:{instance_id}:{agent_run_id}"
#             await redis.delete(active_run_key)

#             # Clean up response list
#             response_list_key = f"agent_run:{agent_run_id}:responses"
#             await redis.delete(response_list_key)

#             # Clean up control channels
#             control_channel = f"agent_run:{agent_run_id}:control"
#             instance_control_channel = f"agent_run:{agent_run_id}:control:{instance_id}"
#             await redis.delete(control_channel)
#             await redis.delete(instance_control_channel)

#             logger.info(f"Cleaned up Redis resources for agent run {agent_run_id}")
#         except Exception as e:
#             logger.error(f"Error cleaning up Redis resources for agent run {agent_run_id}: {e}")

#         # Call stop_agent_run to handle status update and cleanup
#         await stop_agent_run(agent_run_id, error_message="Server restarted while agent was running")

async def check_for_active_project_agent_run(client, project_id: str):
    """
    Check if there is an active agent run for any thread in the given project.
    If found, returns the ID of the active run, otherwise returns None.
    """
    project_threads = await client.table('threads').select('thread_id').eq('project_id', project_id).execute()
    project_thread_ids = [t['thread_id'] for t in project_threads.data]

    if project_thread_ids:
        active_runs = await client.table('agent_runs').select('id').in_('thread_id', project_thread_ids).eq('status', 'running').execute()
        if active_runs.data and len(active_runs.data) > 0:
            return active_runs.data[0]['id']
    return None

async def get_agent_run_with_access_check(client, agent_run_id: str, user_id: str):
    """Get agent run data after verifying user access."""
    agent_run = await client.table('agent_runs').select('*').eq('id', agent_run_id).execute()
    if not agent_run.data:
        raise HTTPException(status_code=404, detail="Agent run not found")

    agent_run_data = agent_run.data[0]
    thread_id = agent_run_data['thread_id']
    await verify_thread_access(client, thread_id, user_id)
    return agent_run_data

@router.post("/thread/{thread_id}/agent/start")
async def start_agent(
    thread_id: str,
    body: AgentStartRequest = Body(...),
    user_id: str = Depends(get_current_user_id_from_jwt)
):
    """Start an agent for a specific thread in the background."""
    global instance_id # Ensure instance_id is accessible
    if not instance_id:
        raise HTTPException(status_code=500, detail="Agent API not initialized with instance ID")

    # Use model from config if not specified in the request
    model_name = body.model_name
    logger.info(f"Original model_name from request: {model_name}")

    if model_name is None:
        model_name = config.MODEL_TO_USE
        logger.info(f"Using model from config: {model_name}")

    # Log the model name after alias resolution
    resolved_model = MODEL_NAME_ALIASES.get(model_name, model_name)
    logger.info(f"Resolved model name: {resolved_model}")

    # Update model_name to use the resolved version
    model_name = resolved_model

    logger.info(f"Starting new agent for thread: {thread_id} with config: model={model_name}, thinking={body.enable_thinking}, effort={body.reasoning_effort}, stream={body.stream}, context_manager={body.enable_context_manager} (Instance: {instance_id})")
    client = await db.client

    await verify_thread_access(client, thread_id, user_id)
    thread_result = await client.table('threads').select('project_id', 'account_id').eq('thread_id', thread_id).execute()
    if not thread_result.data:
        raise HTTPException(status_code=404, detail="Thread not found")
    thread_data = thread_result.data[0]
    project_id = thread_data.get('project_id')
    account_id = thread_data.get('account_id')

    can_use, model_message, allowed_models = await can_use_model(client, account_id, model_name)
    if not can_use:
        raise HTTPException(status_code=403, detail={"message": model_message, "allowed_models": allowed_models})

    can_run, message, subscription = await check_billing_status(client, account_id)
    if not can_run:
        raise HTTPException(status_code=402, detail={"message": message, "subscription": subscription})

    active_run_id = await check_for_active_project_agent_run(client, project_id)
    if active_run_id:
        logger.info(f"Stopping existing agent run {active_run_id} for project {project_id}")
        await stop_agent_run(active_run_id)

    try:
        # Get project data to find sandbox ID
        project_result = await client.table('projects').select('*').eq('project_id', project_id).execute()
        if not project_result.data:
            raise HTTPException(status_code=404, detail="Project not found")
        
        project_data = project_result.data[0]
        sandbox_info = project_data.get('sandbox', {})
        if not sandbox_info.get('id'):
            raise HTTPException(status_code=404, detail="No sandbox found for this project")
            
        sandbox_id = sandbox_info['id']
        sandbox = await get_or_start_sandbox(sandbox_id)
        logger.info(f"Successfully started sandbox {sandbox_id} for project {project_id}")
    except Exception as e:
        logger.error(f"Failed to start sandbox for project {project_id}: {str(e)}")
        raise HTTPException(status_code=500, detail=f"Failed to initialize sandbox: {str(e)}")

    agent_run = await client.table('agent_runs').insert({
        "thread_id": thread_id, "status": "running",
        "started_at": datetime.now(timezone.utc).isoformat()
    }).execute()
    agent_run_id = agent_run.data[0]['id']
    logger.info(f"Created new agent run: {agent_run_id}")

    # Register this run in Redis with TTL using instance ID
    instance_key = f"active_run:{instance_id}:{agent_run_id}"
    try:
        await redis.set(instance_key, "running", ex=redis.REDIS_KEY_TTL)
    except Exception as e:
        logger.warning(f"Failed to register agent run in Redis ({instance_key}): {str(e)}")

    # Run the agent in the background
    run_agent_background.send(
        agent_run_id=agent_run_id, thread_id=thread_id, instance_id=instance_id,
        project_id=project_id,
        model_name=model_name,  # Already resolved above
        enable_thinking=body.enable_thinking, reasoning_effort=body.reasoning_effort,
        stream=body.stream, enable_context_manager=body.enable_context_manager
    )

    return {"agent_run_id": agent_run_id, "status": "running"}

@router.post("/agent-run/{agent_run_id}/stop")
async def stop_agent(agent_run_id: str, user_id: str = Depends(get_current_user_id_from_jwt)):
    """Stop a running agent."""
    logger.info(f"Received request to stop agent run: {agent_run_id}")
    client = await db.client
    await get_agent_run_with_access_check(client, agent_run_id, user_id)
    await stop_agent_run(agent_run_id)
    return {"status": "stopped"}

@router.get("/thread/{thread_id}/agent-runs")
async def get_agent_runs(thread_id: str, user_id: str = Depends(get_current_user_id_from_jwt)):
    """Get all agent runs for a thread."""
    logger.info(f"Fetching agent runs for thread: {thread_id}")
    client = await db.client
    await verify_thread_access(client, thread_id, user_id)
    agent_runs = await client.table('agent_runs').select('*').eq("thread_id", thread_id).order('created_at', desc=True).execute()
    logger.debug(f"Found {len(agent_runs.data)} agent runs for thread: {thread_id}")
    return {"agent_runs": agent_runs.data}

@router.get("/agent-run/{agent_run_id}")
async def get_agent_run(agent_run_id: str, user_id: str = Depends(get_current_user_id_from_jwt)):
    """Get agent run status and responses."""
    logger.info(f"Fetching agent run details: {agent_run_id}")
    client = await db.client
    agent_run_data = await get_agent_run_with_access_check(client, agent_run_id, user_id)
    # Note: Responses are not included here by default, they are in the stream or DB
    return {
        "id": agent_run_data['id'],
        "threadId": agent_run_data['thread_id'],
        "status": agent_run_data['status'],
        "startedAt": agent_run_data['started_at'],
        "completedAt": agent_run_data['completed_at'],
        "error": agent_run_data['error']
    }

@router.get("/agent-run/{agent_run_id}/stream")
async def stream_agent_run(
    agent_run_id: str,
    token: Optional[str] = None,
    request: Request = None
):
    """Stream the responses of an agent run using Redis Lists and Pub/Sub."""
    logger.info(f"Starting stream for agent run: {agent_run_id}")
    client = await db.client

    user_id = await get_user_id_from_stream_auth(request, token)
    agent_run_data = await get_agent_run_with_access_check(client, agent_run_id, user_id)

    response_list_key = f"agent_run:{agent_run_id}:responses"
    response_channel = f"agent_run:{agent_run_id}:new_response"
    control_channel = f"agent_run:{agent_run_id}:control" # Global control channel

    async def stream_generator():
        logger.debug(f"Streaming responses for {agent_run_id} using Redis list {response_list_key} and channel {response_channel}")
        last_processed_index = -1
        pubsub_response = None
        pubsub_control = None
        listener_task = None
        terminate_stream = False
        initial_yield_complete = False

        try:
            # 1. Fetch and yield initial responses from Redis list
            initial_responses_json = await redis.lrange(response_list_key, 0, -1)
            initial_responses = []
            if initial_responses_json:
                initial_responses = [json.loads(r) for r in initial_responses_json]
                logger.debug(f"Sending {len(initial_responses)} initial responses for {agent_run_id}")
                for response in initial_responses:
                    yield f"data: {json.dumps(response)}\n\n"
                last_processed_index = len(initial_responses) - 1
            initial_yield_complete = True

            # 2. Check run status *after* yielding initial data
            run_status = await client.table('agent_runs').select('status').eq("id", agent_run_id).maybe_single().execute()
            current_status = run_status.data.get('status') if run_status.data else None

            if current_status != 'running':
                logger.info(f"Agent run {agent_run_id} is not running (status: {current_status}). Ending stream.")
                yield f"data: {json.dumps({'type': 'status', 'status': 'completed'})}\n\n"
                return

            # 3. Set up Pub/Sub listeners for new responses and control signals
            pubsub_response = await redis.create_pubsub()
            await pubsub_response.subscribe(response_channel)
            logger.debug(f"Subscribed to response channel: {response_channel}")

            pubsub_control = await redis.create_pubsub()
            await pubsub_control.subscribe(control_channel)
            logger.debug(f"Subscribed to control channel: {control_channel}")

            # Queue to communicate between listeners and the main generator loop
            message_queue = asyncio.Queue()

            async def listen_messages():
                response_reader = pubsub_response.listen()
                control_reader = pubsub_control.listen()
                tasks = [asyncio.create_task(response_reader.__anext__()), asyncio.create_task(control_reader.__anext__())]

                while not terminate_stream:
                    done, pending = await asyncio.wait(tasks, return_when=asyncio.FIRST_COMPLETED)
                    for task in done:
                        try:
                            message = task.result()
                            if message and isinstance(message, dict) and message.get("type") == "message":
                                channel = message.get("channel")
                                data = message.get("data")
                                if isinstance(data, bytes): data = data.decode('utf-8')

                                if channel == response_channel and data == "new":
                                    await message_queue.put({"type": "new_response"})
                                elif channel == control_channel and data in ["STOP", "END_STREAM", "ERROR"]:
                                    logger.info(f"Received control signal '{data}' for {agent_run_id}")
                                    await message_queue.put({"type": "control", "data": data})
                                    return # Stop listening on control signal

                        except StopAsyncIteration:
                            logger.warning(f"Listener {task} stopped.")
                            # Decide how to handle listener stopping, maybe terminate?
                            await message_queue.put({"type": "error", "data": "Listener stopped unexpectedly"})
                            return
                        except Exception as e:
                            logger.error(f"Error in listener for {agent_run_id}: {e}")
                            await message_queue.put({"type": "error", "data": "Listener failed"})
                            return
                        finally:
                            # Reschedule the completed listener task
                            if task in tasks:
                                tasks.remove(task)
                                if message and isinstance(message, dict) and message.get("channel") == response_channel:
                                     tasks.append(asyncio.create_task(response_reader.__anext__()))
                                elif message and isinstance(message, dict) and message.get("channel") == control_channel:
                                     tasks.append(asyncio.create_task(control_reader.__anext__()))

                # Cancel pending listener tasks on exit
                for p_task in pending: p_task.cancel()
                for task in tasks: task.cancel()


            listener_task = asyncio.create_task(listen_messages())

            # 4. Main loop to process messages from the queue
            while not terminate_stream:
                try:
                    queue_item = await message_queue.get()

                    if queue_item["type"] == "new_response":
                        # Fetch new responses from Redis list starting after the last processed index
                        new_start_index = last_processed_index + 1
                        new_responses_json = await redis.lrange(response_list_key, new_start_index, -1)

                        if new_responses_json:
                            new_responses = [json.loads(r) for r in new_responses_json]
                            num_new = len(new_responses)
                            # logger.debug(f"Received {num_new} new responses for {agent_run_id} (index {new_start_index} onwards)")
                            for response in new_responses:
                                yield f"data: {json.dumps(response)}\n\n"
                                # Check if this response signals completion
                                if response.get('type') == 'status' and response.get('status') in ['completed', 'failed', 'stopped']:
                                    logger.info(f"Detected run completion via status message in stream: {response.get('status')}")
                                    terminate_stream = True
                                    break # Stop processing further new responses
                            last_processed_index += num_new
                        if terminate_stream: break

                    elif queue_item["type"] == "control":
                        control_signal = queue_item["data"]
                        terminate_stream = True # Stop the stream on any control signal
                        yield f"data: {json.dumps({'type': 'status', 'status': control_signal})}\n\n"
                        break

                    elif queue_item["type"] == "error":
                        logger.error(f"Listener error for {agent_run_id}: {queue_item['data']}")
                        terminate_stream = True
                        yield f"data: {json.dumps({'type': 'status', 'status': 'error'})}\n\n"
                        break

                except asyncio.CancelledError:
                     logger.info(f"Stream generator main loop cancelled for {agent_run_id}")
                     terminate_stream = True
                     break
                except Exception as loop_err:
                    logger.error(f"Error in stream generator main loop for {agent_run_id}: {loop_err}", exc_info=True)
                    terminate_stream = True
                    yield f"data: {json.dumps({'type': 'status', 'status': 'error', 'message': f'Stream failed: {loop_err}'})}\n\n"
                    break

        except Exception as e:
            logger.error(f"Error setting up stream for agent run {agent_run_id}: {e}", exc_info=True)
            # Only yield error if initial yield didn't happen
            if not initial_yield_complete:
                 yield f"data: {json.dumps({'type': 'status', 'status': 'error', 'message': f'Failed to start stream: {e}'})}\n\n"
        finally:
            terminate_stream = True
            # Graceful shutdown order: unsubscribe → close → cancel
            if pubsub_response: await pubsub_response.unsubscribe(response_channel)
            if pubsub_control: await pubsub_control.unsubscribe(control_channel)
            if pubsub_response: await pubsub_response.close()
            if pubsub_control: await pubsub_control.close()

            if listener_task:
                listener_task.cancel()
                try:
                    await listener_task  # Reap inner tasks & swallow their errors
                except asyncio.CancelledError:
                    pass
                except Exception as e:
                    logger.debug(f"listener_task ended with: {e}")
            # Wait briefly for tasks to cancel
            await asyncio.sleep(0.1)
            logger.debug(f"Streaming cleanup complete for agent run: {agent_run_id}")

    return StreamingResponse(stream_generator(), media_type="text/event-stream", headers={
        "Cache-Control": "no-cache, no-transform", "Connection": "keep-alive",
        "X-Accel-Buffering": "no", "Content-Type": "text/event-stream",
        "Access-Control-Allow-Origin": "*"
    })

async def generate_and_update_project_name(project_id: str, prompt: str):
    """Generates a project name using an LLM and updates the database."""
    logger.info(f"Starting background task to generate name for project: {project_id}")
    try:
        db_conn = DBConnection()
        client = await db_conn.client

        model_name = "openai/gpt-4o-mini"
        system_prompt = "You are a helpful assistant that generates extremely concise titles (2-4 words maximum) for chat threads based on the user's message. Respond with only the title, no other text or punctuation."
        user_message = f"Generate an extremely brief title (2-4 words only) for a chat thread that starts with this message: \"{prompt}\""
        messages = [{"role": "system", "content": system_prompt}, {"role": "user", "content": user_message}]

        logger.debug(f"Calling LLM ({model_name}) for project {project_id} naming.")
        response = await make_llm_api_call(messages=messages, model_name=model_name, max_tokens=20, temperature=0.7)

        generated_name = None
        if response and response.get('choices') and response['choices'][0].get('message'):
            raw_name = response['choices'][0]['message'].get('content', '').strip()
            cleaned_name = raw_name.strip('\'" \n\t')
            if cleaned_name:
                generated_name = cleaned_name
                logger.info(f"LLM generated name for project {project_id}: '{generated_name}'")
            else:
                logger.warning(f"LLM returned an empty name for project {project_id}.")
        else:
            logger.warning(f"Failed to get valid response from LLM for project {project_id} naming. Response: {response}")

        if generated_name:
            update_result = await client.table('projects').update({"name": generated_name}).eq("project_id", project_id).execute()
            if hasattr(update_result, 'data') and update_result.data:
                logger.info(f"Successfully updated project {project_id} name to '{generated_name}'")
            else:
                logger.error(f"Failed to update project {project_id} name in database. Update result: {update_result}")
        else:
            logger.warning(f"No generated name, skipping database update for project {project_id}.")

    except Exception as e:
        logger.error(f"Error in background naming task for project {project_id}: {str(e)}\n{traceback.format_exc()}")
    finally:
        # No need to disconnect DBConnection singleton instance here
        logger.info(f"Finished background naming task for project: {project_id}")

@router.post("/agent/initiate", response_model=InitiateAgentResponse)
async def initiate_agent_with_files(
    prompt: str = Form(...),
    model_name: Optional[str] = Form(None),  # Default to None to use config.MODEL_TO_USE
    enable_thinking: Optional[bool] = Form(False),
    reasoning_effort: Optional[str] = Form("low"),
    stream: Optional[bool] = Form(True),
    enable_context_manager: Optional[bool] = Form(False),
    files: List[UploadFile] = File(default=[]),
    user_id: str = Depends(get_current_user_id_from_jwt)
):
    """Initiate a new agent session with optional file attachments."""
    global instance_id # Ensure instance_id is accessible
    if not instance_id:
        raise HTTPException(status_code=500, detail="Agent API not initialized with instance ID")

    # Use model from config if not specified in the request
    logger.info(f"Original model_name from request: {model_name}")

    if model_name is None:
        model_name = config.MODEL_TO_USE
        logger.info(f"Using model from config: {model_name}")

    # Log the model name after alias resolution
    resolved_model = MODEL_NAME_ALIASES.get(model_name, model_name)
    logger.info(f"Resolved model name: {resolved_model}")

    # Update model_name to use the resolved version
    model_name = resolved_model

    logger.info(f"[\033[91mDEBUG\033[0m] Initiating new agent with prompt and {len(files)} files (Instance: {instance_id}), model: {model_name}, enable_thinking: {enable_thinking}")
    client = await db.client
    account_id = user_id # In Basejump, personal account_id is the same as user_id
    
    can_use, model_message, allowed_models = await can_use_model(client, account_id, model_name)
    if not can_use:
        raise HTTPException(status_code=403, detail={"message": model_message, "allowed_models": allowed_models})

    can_run, message, subscription = await check_billing_status(client, account_id)
    if not can_run:
        raise HTTPException(status_code=402, detail={"message": message, "subscription": subscription})

    try:
        # 1. Create Project
        placeholder_name = f"{prompt[:30]}..." if len(prompt) > 30 else prompt
        project = await client.table('projects').insert({
            "project_id": str(uuid.uuid4()), "account_id": account_id, "name": placeholder_name,
            "created_at": datetime.now(timezone.utc).isoformat()
        }).execute()
        project_id = project.data[0]['project_id']
        logger.info(f"Created new project: {project_id}")

        # 2. Create Thread
        thread = await client.table('threads').insert({
            "thread_id": str(uuid.uuid4()), "project_id": project_id, "account_id": account_id,
            "created_at": datetime.now(timezone.utc).isoformat()
        }).execute()
        thread_id = thread.data[0]['thread_id']
        logger.info(f"Created new thread: {thread_id}")

        # Trigger Background Naming Task
        asyncio.create_task(generate_and_update_project_name(project_id=project_id, prompt=prompt))

        # 3. Create Sandbox
        sandbox_pass = str(uuid.uuid4())
        sandbox = create_sandbox(sandbox_pass, project_id)
        sandbox_id = sandbox.id
        logger.info(f"Created new sandbox {sandbox_id} for project {project_id}")

        # Get preview links
        vnc_link = sandbox.get_preview_link(6080)
        website_link = sandbox.get_preview_link(8080)
        vnc_url = vnc_link.url if hasattr(vnc_link, 'url') else str(vnc_link).split("url='")[1].split("'")[0]
        website_url = website_link.url if hasattr(website_link, 'url') else str(website_link).split("url='")[1].split("'")[0]
        token = None
        if hasattr(vnc_link, 'token'):
            token = vnc_link.token
        elif "token='" in str(vnc_link):
            token = str(vnc_link).split("token='")[1].split("'")[0]

        # Update project with sandbox info
        update_result = await client.table('projects').update({
            'sandbox': {
                'id': sandbox_id, 'pass': sandbox_pass, 'vnc_preview': vnc_url,
                'sandbox_url': website_url, 'token': token
            }
        }).eq('project_id', project_id).execute()

        if not update_result.data:
            logger.error(f"Failed to update project {project_id} with new sandbox {sandbox_id}")
            raise Exception("Database update failed")

        # 4. Upload Files to Sandbox (if any)
        message_content = prompt
        if files:
            successful_uploads = []
            failed_uploads = []
            for file in files:
                if file.filename:
                    try:
                        safe_filename = file.filename.replace('/', '_').replace('\\', '_')
                        target_path = f"/workspace/{safe_filename}"
                        logger.info(f"Attempting to upload {safe_filename} to {target_path} in sandbox {sandbox_id}")
                        content = await file.read()
                        upload_successful = False
                        try:
                            if hasattr(sandbox, 'fs') and hasattr(sandbox.fs, 'upload_file'):
                                import inspect
                                if inspect.iscoroutinefunction(sandbox.fs.upload_file):
                                    await sandbox.fs.upload_file(target_path, content)
                                else:
                                    sandbox.fs.upload_file(target_path, content)
                                logger.debug(f"Called sandbox.fs.upload_file for {target_path}")
                                upload_successful = True
                            else:
                                raise NotImplementedError("Suitable upload method not found on sandbox object.")
                        except Exception as upload_error:
                            logger.error(f"Error during sandbox upload call for {safe_filename}: {str(upload_error)}", exc_info=True)

                        if upload_successful:
                            try:
                                await asyncio.sleep(0.2)
                                parent_dir = os.path.dirname(target_path)
                                files_in_dir = sandbox.fs.list_files(parent_dir)
                                file_names_in_dir = [f.name for f in files_in_dir]
                                if safe_filename in file_names_in_dir:
                                    successful_uploads.append(target_path)
                                    logger.info(f"Successfully uploaded and verified file {safe_filename} to sandbox path {target_path}")
                                else:
                                    logger.error(f"Verification failed for {safe_filename}: File not found in {parent_dir} after upload attempt.")
                                    failed_uploads.append(safe_filename)
                            except Exception as verify_error:
                                logger.error(f"Error verifying file {safe_filename} after upload: {str(verify_error)}", exc_info=True)
                                failed_uploads.append(safe_filename)
                        else:
                            failed_uploads.append(safe_filename)
                    except Exception as file_error:
                        logger.error(f"Error processing file {file.filename}: {str(file_error)}", exc_info=True)
                        failed_uploads.append(file.filename)
                    finally:
                        await file.close()

            if successful_uploads:
                message_content += "\n\n" if message_content else ""
                for file_path in successful_uploads: message_content += f"[Uploaded File: {file_path}]\n"
            if failed_uploads:
                message_content += "\n\nThe following files failed to upload:\n"
                for failed_file in failed_uploads: message_content += f"- {failed_file}\n"

        # 5. Add initial user message to thread
        message_id = str(uuid.uuid4())
        message_payload = {"role": "user", "content": message_content}
        await client.table('messages').insert({
            "message_id": message_id, "thread_id": thread_id, "type": "user",
            "is_llm_message": True, "content": json.dumps(message_payload),
            "created_at": datetime.now(timezone.utc).isoformat()
        }).execute()

        # 6. Start Agent Run
        agent_run = await client.table('agent_runs').insert({
            "thread_id": thread_id, "status": "running",
            "started_at": datetime.now(timezone.utc).isoformat()
        }).execute()
        agent_run_id = agent_run.data[0]['id']
        logger.info(f"Created new agent run: {agent_run_id}")

        # Register run in Redis
        instance_key = f"active_run:{instance_id}:{agent_run_id}"
        try:
            await redis.set(instance_key, "running", ex=redis.REDIS_KEY_TTL)
        except Exception as e:
            logger.warning(f"Failed to register agent run in Redis ({instance_key}): {str(e)}")

        # Run agent in background
        run_agent_background.send(
            agent_run_id=agent_run_id, thread_id=thread_id, instance_id=instance_id,
            project_id=project_id,
            model_name=model_name,  # Already resolved above
            enable_thinking=enable_thinking, reasoning_effort=reasoning_effort,
            stream=stream, enable_context_manager=enable_context_manager
        )

        return {"thread_id": thread_id, "agent_run_id": agent_run_id}

    except Exception as e:
        logger.error(f"Error in agent initiation: {str(e)}\n{traceback.format_exc()}")
        # TODO: Clean up created project/thread if initiation fails mid-way
        raise HTTPException(status_code=500, detail=f"Failed to initiate agent session: {str(e)}")<|MERGE_RESOLUTION|>--- conflicted
+++ resolved
@@ -37,15 +37,6 @@
     "sonnet-3.7": "anthropic/claude-3-7-sonnet-latest",
     # "gpt-4.1": "openai/gpt-4.1-2025-04-14",  # Commented out in constants.py
     "gpt-4o": "openai/gpt-4o",
-<<<<<<< HEAD
-    "gpt-4-turbo": "openai/gpt-4-turbo",
-    "gpt-4": "openai/gpt-4",
-    "gemini-flash-2.5": "openrouter/google/gemini-2.5-flash-preview",
-    "grok-3": "xai/grok-3-fast-latest",
-    "grok-3-mini": "xai/grok-3-mini-fast-beta",
-    "deepseek": "openrouter/deepseek/deepseek-chat",
-    "qwen3": "openrouter/qwen/qwen3-235b-a22b", 
-=======
     # "gpt-4-turbo": "openai/gpt-4-turbo",  # Commented out in constants.py
     # "gpt-4": "openai/gpt-4",  # Commented out in constants.py
     # "gemini-flash-2.5": "openrouter/google/gemini-2.5-flash-preview",  # Commented out in constants.py
@@ -56,21 +47,11 @@
     "qwen3": "openrouter/qwen/qwen3-235b-a22b",  # Commented out in constants.py
 
 
->>>>>>> 8211f48d
 
     # Also include full names as keys to ensure they map to themselves
     "anthropic/claude-3-7-sonnet-latest": "anthropic/claude-3-7-sonnet-latest",
     # "openai/gpt-4.1-2025-04-14": "openai/gpt-4.1-2025-04-14",  # Commented out in constants.py
     "openai/gpt-4o": "openai/gpt-4o",
-<<<<<<< HEAD
-    "openai/gpt-4-turbo": "openai/gpt-4-turbo",
-    "openai/gpt-4": "openai/gpt-4",
-    "openrouter/google/gemini-2.5-flash-preview": "openrouter/google/gemini-2.5-flash-preview",
-    "xai/grok-3-fast-latest": "xai/grok-3-fast-latest",
-    "xai/grok-3-mini-fast-beta": "xai/grok-3-mini-fast-beta",
-    "openrouter/deepseek/deepseek-chat": "openrouter/deepseek/deepseek-chat",
-    "openrouter/qwen/qwen3-235b-a22b": "openrouter/qwen/qwen3-235b-a22b"
-=======
     # "openai/gpt-4-turbo": "openai/gpt-4-turbo",  # Commented out in constants.py
     # "openai/gpt-4": "openai/gpt-4",  # Commented out in constants.py
     # "openrouter/google/gemini-2.5-flash-preview": "openrouter/google/gemini-2.5-flash-preview",  # Commented out in constants.py
@@ -80,7 +61,6 @@
 
     "qwen/qwen3-235b-a22b": "openrouter/qwen/qwen3-235b-a22b",
     # "xai/grok-3-mini-fast-beta": "xai/grok-3-mini-fast-beta",  # Commented out in constants.py
->>>>>>> 8211f48d
 }
 
 class AgentStartRequest(BaseModel):
