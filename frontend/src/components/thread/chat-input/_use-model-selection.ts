--- conflicted
+++ resolved
@@ -6,7 +6,7 @@
 import { useAvailableModels } from '@/hooks/react-query/subscriptions/use-model';
 
 export const STORAGE_KEY_MODEL = 'suna-preferred-model';
-export const DEFAULT_FREE_MODEL_ID = 'qwen3';
+export const DEFAULT_FREE_MODEL_ID = 'deepseek';
 export const DEFAULT_PREMIUM_MODEL_ID = 'sonnet-3.7';
 
 export type SubscriptionStatus = 'no_subscription' | 'active';
@@ -19,22 +19,6 @@
   top?: boolean;
 }
 
-<<<<<<< HEAD
-export const MODEL_OPTIONS: ModelOption[] = [
-  { 
-    id: 'qwen3',
-    label: 'Free', 
-    requiresSubscription: false,
-    description: 'Limited capabilities. Upgrade for full performance.'
-  },
-  { 
-    id: 'sonnet-3.7', 
-    label: 'Standard', 
-    requiresSubscription: true, 
-    description: 'Excellent for complex tasks and nuanced conversations'
-  },
-];
-=======
 const MODEL_DESCRIPTIONS: Record<string, string> = {
   'sonnet-3.7': 'Claude 3.7 Sonnet - Anthropic\'s powerful general-purpose AI assistant',
   'gpt-4.1': 'GPT-4.1 - OpenAI\'s most advanced model with enhanced reasoning',
@@ -48,7 +32,6 @@
   'grok-3-mini': 'Grok-3 Mini - Smaller, faster version of Grok-3 for simpler tasks',
   'qwen3': 'Qwen3 - Alibaba\'s powerful multilingual language model'
 };
->>>>>>> 8211f48d
 
 export const canAccessModel = (
   subscriptionStatus: SubscriptionStatus,
